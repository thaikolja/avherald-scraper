# -*- coding: utf-8 -*-

# Copyright (C) 2025 by Kolja Nolte
# kolja.nolte@gmail.com
<<<<<<< HEAD
# https://www.kolja-nolte.com
=======
# https://kolja-nolte.com
>>>>>>> 37ec10f6
#
# This script scrapes incident data from avherald.com.
# Please read the README.md for more information.
#
# This work is licensed under the MIT License. You are free to use, share,
# and adapt this work, provided that you Include the original copyright notice.
#
# For more information, see the LICENSE file.
#
# Author:    Kolja Nolte
# Email:     kolja.nolte@gmail.com
# License:   MIT License
# Date:      2025
# Package:   avherald-scraper

# Import the requests library for making HTTP requests.
import requests

# Import the BeautifulSoup library for parsing HTML.
from bs4 import BeautifulSoup

# Import the regular expression library.
import re

# Import the operating system interface.
import os

# Import the time module.
import time

# Import datetime module.
from datetime import datetime

# Import the URL parsing functions.
from urllib.parse import urljoin

# Import the SQLite library.
import sqlite3

# Import calendar module for UTC timestamp.
import calendar

# Define the base URL for avherald.com.
BASE_URL = "https://avherald.com/"
# Define the headers to be sent with the request, mimicking a browser.
HEADERS = {
	'User-Agent': 'Mozilla/5.0 (Macintosh; Intel Mac OS X 10_15_7) AppleWebKit/537.36 (KHTML, like Gecko) Chrome/91.0.4472.114 Safari/537.36'
}

# Check if the output directory exists.
if not os.path.isdir('./output'):
	# Create the output directory if it doesn't exist, allowing intermediate directories to be created.
	os.makedirs('./output', exist_ok=True)

# Define the regular expression string for matching dates.
DATE_REGEX_STR = r"(Jan|Feb|Mar|Apr|May|Jun|Jul|Aug|Sep|Oct|Nov|Dec)\s+\d{1,2}(?:st|nd|rd|th)\s+\d{4}"
# Compile the date regular expression.
DATE_REGEX = re.compile(DATE_REGEX_STR)
# Compile the regular expression for removing ordinal suffixes.
ORDINAL_SUFFIX_REGEX = re.compile(r"(?<=\d)(st|nd|rd|th)")


# /**
#  * Converts a date string (e.g. 'Mar 31st 2025') into a UNIX timestamp.
#  *
#  * @param date_string The date string to convert.
#  * @param show_details Whether to print details if parsing fails.
#  * @return The UNIX timestamp or None if parsing fails.
#  */
def date_to_timestamp(date_string, show_details=False):
	# Check if the date string is empty.
	if not date_string:
		# Return None if the date string is empty.
		return None
	# Remove ordinal suffixes from the date string.
	cleaned_date_string = ORDINAL_SUFFIX_REGEX.sub("", date_string)
	# Try to convert the cleaned date string to a timestamp.
	try:
		# Parse the cleaned date string into a datetime object.
		dt_object = datetime.strptime(cleaned_date_string, "%b %d %Y")
		# Convert the datetime object to a UNIX timestamp and return it.
		return calendar.timegm(dt_object.timetuple())
	# Catch a ValueError if the date string cannot be parsed.
	except ValueError:
		# Check if details should be shown.
		if show_details:
			# Print a warning message if the date string could not be parsed.
			print(f"Warning: Could not parse date string: '{date_string}'")
		# Return None if parsing fails.
		return None


# /**
#  * Processes the original title string.
#  *
#  * @param original_title The original title string to process.
#  * @param show_details Whether to print details if parsing fails.
#  * @return A dict with keys: 'cleaned_title', 'cause', 'date_string', 'location'
#  */
def process_title(original_title, show_details=False):
	# Strip leading/trailing whitespace from the title.
	title = original_title.strip()
	# Initialize the result dictionary.
	result = {}

	# Find the last comma in the title.
	last_comma = title.rfind(',')
	# Check if a comma was found.
	if last_comma != -1:
		# Extract the cause from the title.
		cause = title[last_comma + 1:].strip()
		# Check if the cause is not empty.
		if cause:
			# Capitalize the first letter of the cause.
			cause = cause[0].upper() + cause[1:]
		# Add the cause to the result dictionary.
		result['cause'] = cause
		# Update the title to exclude the cause.
		title = title[:last_comma].strip()
	# If no comma was found.
	else:
		# Set the cause to "Not specified".
		result['cause'] = "Not specified"

	# Search for a date in the title.
	date_match = DATE_REGEX.search(title)
	# Check if a date was found.
	if date_match:
		# Extract the date string.
		date_str = date_match.group(0)
		# Convert the date string to a timestamp.
		result['timestamp'] = date_to_timestamp(date_str, show_details=show_details)
		# Create a date segment string to remove from the title.
		date_segment = " on " + date_str
		# Remove the date segment from the title.
		title = title.replace(date_segment, "").strip()
	# If no date was found.
	else:
		# Set the timestamp to None.
		result['timestamp'] = None

	# Search for a location in the original title.
	location_match = re.search(
		r'\b(?:at|near|over|enroute to)\s+([A-Z][a-zA-Z]*(?:\s+[A-Z][a-zA-Z]*)*)',
		original_title
	)
	# Check if a location was found.
	if location_match:
		# Extract the location.
		result['location'] = location_match.group(1).strip()
	# If no location was found.
	else:
		# Set the location to "Unknown".
		result['location'] = "Unknown"

	# Set the cleaned title in the result dictionary.
	result['cleaned_title'] = title
	# Return the result dictionary.
	return result


# /**
#  * Scrapes a single page of avherald.com incidents.
#  *
#  * @param page_url The URL of the page to scrape.
#  * @param show_details Whether to print details during scraping.
#  * @return A tuple: (list_of_incidents_on_page, next_page_url or None)
#  */
def scrape_single_page(page_url, show_details=False):
	# Check if details should be shown.
	if show_details:
		# Print the URL being scraped.
		print(f"Attempting to scrape: {page_url}")
	# Try to fetch the page content.
	try:
		# Make a GET request to the page URL with specified headers and timeout.
		response = requests.get(page_url, headers=HEADERS, timeout=20)
		# Raise an exception for bad status codes.
		response.raise_for_status()
		# Set the encoding to utf-8.
		response.encoding = 'utf-8'
	# Catch a Timeout exception.
	except requests.exceptions.Timeout:
		# Check if details should be shown.
		if show_details:
			# Print an error message if the request timed out.
			print(f"Error: Request timed out for {page_url}. Skipping this page.")
		# Return an empty list and None for the next page URL.
		return [], None
	# Catch any other request exception.
	except requests.exceptions.RequestException as e:
		# Check if details should be shown.
		if show_details:
			# Print an error message if there was an error fetching the URL.
			print(f"Error fetching URL {page_url}: {e}. Skipping this page.")
		# Return an empty list and None for the next page URL.
		return [], None

	# Check if details should be shown.
	if show_details:
		# Print a message indicating that the page content was successfully fetched.
		print("Successfully fetched page content. Parsing HTML...")
	# Parse the HTML content using BeautifulSoup.
	soup = BeautifulSoup(response.text, 'lxml')
	# Initialize an empty list to store incidents found on the page.
	page_incidents = []
	# Find all headline spans on the page.
	headline_spans = soup.find_all('span', class_='headline_avherald')

	# Check if details should be shown.
	if show_details:
		# Print the number of potential headline spans found.
		print(f"Found {len(headline_spans)} potential headline spans on this page.")

	# Check if no headline spans were found.
	if not headline_spans:
		# Check if details should be shown.
		if show_details:
			# Print a warning message if no headline spans were found.
			print("Warning: No headline spans found on this page.")
	# If headline spans were found.
	else:
		# Iterate over each headline span.
		for headline_span in headline_spans:
			# Initialize an empty dictionary to store incident details.
			incident = {}
			# Find the parent <a> tag of the headline span.
			link_tag = headline_span.find_parent('a')
			# Check if the <a> tag exists and has an 'href' attribute.
			if not link_tag or not link_tag.has_attr('href'):
				# Skip to the next iteration if the <a> tag is missing or invalid.
				continue

			# Find the parent <tr> tag of the link tag.
			parent_row = link_tag.find_parent('tr')
			# Initialize the category to "Unknown".
			category = "Unknown"
			# Check if the parent row exists.
			if parent_row:
				# Find the <img> tag within the parent row.
				icon_tag = parent_row.find('img')
				# Check if the <img> tag exists and has a 'src' attribute.
				if icon_tag and icon_tag.has_attr('src'):
					# Extract the filename from the 'src' attribute.
					filename = os.path.basename(icon_tag['src'])
					# Check if the filename ends with '.gif' (case-insensitive).
					if filename.lower().endswith('.gif'):
						# Set the category to the filename without the '.gif' extension.
						category = filename[:-4]
					# Otherwise.
					else:
						# Set the category to the filename.
						category = filename
			# Set the category in the incident dictionary.
			incident['category'] = category

			# Extract the original title from the headline span and strip whitespace.
			original_title = headline_span.text.strip()
			# Process the title to extract relevant information.
			parsed = process_title(original_title, show_details=show_details)
			# Set the cleaned title in the incident dictionary.
			incident['title'] = parsed['cleaned_title']
			# Set the location in the incident dictionary.
			incident['location'] = parsed['location']
			# Set the cause in the incident dictionary.
			incident['cause'] = parsed['cause']
			# Set the timestamp in the incident dictionary.
			incident['timestamp'] = parsed['timestamp']

			# Extract the relative URL from the <a> tag.
			relative_url = link_tag['href']
			# Create the absolute URL by joining the base URL and the relative URL.
			incident['url'] = urljoin(BASE_URL, relative_url)

			# Add the incident dictionary to the list of page incidents.
			page_incidents.append(incident)

	# Initialize the next page URL to None.
	next_page_url = None
	# Find the next page link.
	next_link_tag = soup.select_one('a:has(img[src$="next.jpg"])')
	# Check if the next page link exists and has an 'href' attribute.
	if next_link_tag and next_link_tag.has_attr('href'):
		# Extract the relative URL from the next page link.
		relative_next_url = next_link_tag['href']
		# Create the absolute URL for the next page.
		next_page_url = urljoin(BASE_URL, relative_next_url)
		# Check if details should be shown.
		if show_details:
			# Print the next page URL.
			print(f"Found next page link: {next_page_url}")
	# If no next page link was found.
	else:
		# Check if details should be shown.
		if show_details:
			# Print a message indicating that no next page link was found.
			print("No 'next.jpg' link found on this page.")

	# Return the list of incidents and the next page URL.
	return page_incidents, next_page_url


# /**
#  * Creates the 'incidents' table with the appropriate columns if it doesn't exist.
#  *
#  * @param conn The database connection object.
#  */
def create_table_if_not_exists(conn):
	# Define the SQL query to create the 'incidents' table if it doesn't exist.
	sql = """
    CREATE TABLE IF NOT EXISTS incidents (
        category TEXT,
        title TEXT UNIQUE,
        location TEXT,
        cause TEXT,
        timestamp INTEGER,
        url TEXT
    );
    """
	# Execute the SQL query.
	conn.execute(sql)
	# Commit the changes to the database.
	conn.commit()


# /**
#  * Inserts an incident into the database.
#  *
#  * @param conn The database connection object.
#  * @param incident The incident dictionary to insert.
#  * @return True if inserted, False if skipped (duplicate).
#  */
def insert_incident(conn, incident):
	# Define the SQL query to insert an incident into the database, ignoring duplicates.
	sql = """
    INSERT OR IGNORE INTO incidents (category, title, location, cause, timestamp, url)
    VALUES (?, ?, ?, ?, ?, ?);
    """
	# Execute the SQL query with the incident data.
	cur = conn.execute(
		sql, (
			incident['category'],
			incident['title'],
			incident['location'],
			incident['cause'],
			incident['timestamp'],
			incident['url']
		)
	)
	# Commit the changes to the database.
	conn.commit()
	# Return True if a row was inserted, False otherwise.
	return cur.rowcount == 1  # True if inserted, False if skipped


# /**
#  * Inserts a list of incidents into the database.
#  *
#  * @param conn The database connection object.
#  * @param incidents A list of incident dictionaries to insert.
#  * @return A tuple: (inserted_count, skipped_count)
#  */
def insert_incidents(conn, incidents):
	# Initialize the inserted count.
	inserted = 0
	# Initialize the skipped count.
	skipped = 0
	# Iterate over each incident in the list.
	for incident in incidents:
		# Insert the incident into the database.
		if insert_incident(conn, incident):
			# Increment the inserted count if the incident was inserted.
			inserted += 1
		# If the incident was skipped.
		else:
			# Increment the skipped count if the incident was skipped.
			skipped += 1
	# Return the inserted and skipped counts.
	return inserted, skipped


# /**
#  * Scrapes avherald.com for incident data and stores it in a database.
#  *
#  * @param max_pages_to_scrape The maximum number of pages to scrape.
#  * @param request_delay_seconds The delay in seconds between requests.
#  * @param database_file The path to the SQLite database file.
#  * @param show_details Whether to print details during scraping.
#  */
def scrape(
	max_pages_to_scrape=3,
	request_delay_seconds=1,
	database_file='../output/data.sqlite',
	show_details=False
):
	# Connect to the SQLite database.
	conn = sqlite3.connect(database_file)
	# Create the 'incidents' table if it doesn't exist.
	create_table_if_not_exists(conn)
	# Set the initial URL to the base URL.
	current_url = BASE_URL
	# Initialize the pages scraped count.
	pages_scraped = 0

	# Loop while the number of pages scraped is less than the maximum and the current URL is not None.
	while pages_scraped < max_pages_to_scrape and current_url:
		# Check if details should be shown.
		if show_details:
			# Print the current page being scraped.
			print(f"\n--- Scraping Page {pages_scraped + 1} ---")
		# Scrape the current page.
		incidents_on_page, next_url = scrape_single_page(current_url, show_details=show_details)
		# Check if any incidents were found on the page.
		if incidents_on_page:
			# Insert the incidents into the database.
			inserted, skipped = insert_incidents(conn, incidents_on_page)
			# Check if details should be shown.
			if show_details:
				# Print the number of incidents inserted and skipped.
				print(f"Inserted {inserted} incidents from this page into the database.")
				print(f"Skipped {skipped} incidents (already in database).")
		# If no incidents were found on the page.
		else:
			# Check if details should be shown.
			if show_details:
				# Print a message indicating that no incidents were inserted.
				print("No incidents inserted from this page.")
		# Increment the pages scraped count.
		pages_scraped += 1
		# Set the current URL to the next URL.
		current_url = next_url
		# Check if there is a next URL and the number of pages scraped is less than the maximum.
		if current_url and pages_scraped < max_pages_to_scrape:
			# Check if details should be shown.
			if show_details:
				# Print a message indicating that the script is pausing.
				print(f"Pausing for {request_delay_seconds} second(s)...")
			# Pause for the specified delay.
			time.sleep(request_delay_seconds)
	# Close the database connection.
	conn.close()
	# Check if details should be shown.
	if show_details:
		# Print a message indicating that scraping is finished.
		print(f"\n--- Finished Scraping ---")
		# Print the total number of pages scraped.
		print(f"Scraped a total of {pages_scraped} pages and stored new incidents into {database_file}.")


# Check if the script is being run as the main program.
if __name__ == "__main__":
	# Call the scrape function with specified parameters.
	scrape(max_pages_to_scrape=1, request_delay_seconds=1, show_details=True)<|MERGE_RESOLUTION|>--- conflicted
+++ resolved
@@ -2,11 +2,7 @@
 
 # Copyright (C) 2025 by Kolja Nolte
 # kolja.nolte@gmail.com
-<<<<<<< HEAD
 # https://www.kolja-nolte.com
-=======
-# https://kolja-nolte.com
->>>>>>> 37ec10f6
 #
 # This script scrapes incident data from avherald.com.
 # Please read the README.md for more information.
